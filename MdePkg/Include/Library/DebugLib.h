/** @file
  Provides services to print debug and assert messages to a debug output device.

  The Debug library supports debug print and asserts based on a combination of macros and code.
  The debug library can be turned on and off so that the debug code does not increase the size of an image.

  Note that a reserved macro named MDEPKG_NDEBUG is introduced for the intention
  of size reduction when compiler optimization is disabled. If MDEPKG_NDEBUG is
  defined, then debug and assert related macros wrapped by it are the NULL implementations.

Copyright (c) 2006 - 2020, Intel Corporation. All rights reserved.<BR>
SPDX-License-Identifier: BSD-2-Clause-Patent

**/

#ifndef __DEBUG_LIB_H__
#define __DEBUG_LIB_H__

//
// Declare bits for PcdDebugPropertyMask
//
#define DEBUG_PROPERTY_DEBUG_ASSERT_ENABLED       0x01
#define DEBUG_PROPERTY_DEBUG_PRINT_ENABLED        0x02
#define DEBUG_PROPERTY_DEBUG_CODE_ENABLED         0x04
#define DEBUG_PROPERTY_CLEAR_MEMORY_ENABLED       0x08
#define DEBUG_PROPERTY_ASSERT_BREAKPOINT_ENABLED  0x10
#define DEBUG_PROPERTY_ASSERT_DEADLOOP_ENABLED    0x20

//
// Declare bits for PcdDebugPrintErrorLevel and the ErrorLevel parameter of DebugPrint()
//
#define DEBUG_INIT      0x00000001  // Initialization
#define DEBUG_WARN      0x00000002  // Warnings
#define DEBUG_LOAD      0x00000004  // Load events
#define DEBUG_FS        0x00000008  // EFI File system
#define DEBUG_POOL      0x00000010  // Alloc & Free (pool)
#define DEBUG_PAGE      0x00000020  // Alloc & Free (page)
#define DEBUG_INFO      0x00000040  // Informational debug messages
#define DEBUG_DISPATCH  0x00000080  // PEI/DXE/SMM Dispatchers
#define DEBUG_VARIABLE  0x00000100  // Variable
#define DEBUG_BM        0x00000400  // Boot Manager
#define DEBUG_BLKIO     0x00001000  // BlkIo Driver
#define DEBUG_NET       0x00004000  // Network Io Driver
#define DEBUG_UNDI      0x00010000  // UNDI Driver
#define DEBUG_LOADFILE  0x00020000  // LoadFile
#define DEBUG_EVENT     0x00080000  // Event messages
#define DEBUG_GCD       0x00100000  // Global Coherency Database changes
#define DEBUG_CACHE     0x00200000  // Memory range cachability changes
#define DEBUG_VERBOSE   0x00400000  // Detailed debug messages that may
                                    // significantly impact boot performance
#define DEBUG_ERROR  0x80000000     // Error

//
// Aliases of debug message mask bits
//
#define EFI_D_INIT      DEBUG_INIT
#define EFI_D_WARN      DEBUG_WARN
#define EFI_D_LOAD      DEBUG_LOAD
#define EFI_D_FS        DEBUG_FS
#define EFI_D_POOL      DEBUG_POOL
#define EFI_D_PAGE      DEBUG_PAGE
#define EFI_D_INFO      DEBUG_INFO
#define EFI_D_DISPATCH  DEBUG_DISPATCH
#define EFI_D_VARIABLE  DEBUG_VARIABLE
#define EFI_D_BM        DEBUG_BM
#define EFI_D_BLKIO     DEBUG_BLKIO
#define EFI_D_NET       DEBUG_NET
#define EFI_D_UNDI      DEBUG_UNDI
#define EFI_D_LOADFILE  DEBUG_LOADFILE
#define EFI_D_EVENT     DEBUG_EVENT
#define EFI_D_VERBOSE   DEBUG_VERBOSE
#define EFI_D_ERROR     DEBUG_ERROR

//
// Source file line number.
// Default is use the to compiler provided __LINE__ macro value. The __LINE__
// mapping can be overriden by predefining DEBUG_LINE_NUMBER
//
// Defining DEBUG_LINE_NUMBER to a fixed value is useful when comparing builds
// across source code formatting changes that may add/remove lines in a source
// file.
//
#ifdef DEBUG_LINE_NUMBER
#else
#define DEBUG_LINE_NUMBER  __LINE__
#endif

/**
  Macro that converts a Boolean expression to a Null-terminated ASCII string.

  The default is to use the C pre-processor stringizing operator '#' to add
  quotes around the C expression. If DEBUG_EXPRESSION_STRING_VALUE is defined
  then the C expression is converted to the fixed string value.

  Defining DEBUG_EXPRESSION_STRING_VALUE to a fixed value is useful when
  comparing builds across source code formatting changes that may make
  changes to spaces or parenthesis in a Boolean expression.

  @param  Expression  Boolean expression.

**/

#ifdef DEBUG_EXPRESSION_STRING_VALUE
#define DEBUG_EXPRESSION_STRING(Expression)  DEBUG_EXPRESSION_STRING_VALUE
#else
#define DEBUG_EXPRESSION_STRING(Expression)  #Expression
#endif

/**
  Prints a debug message to the debug output device if the specified error level is enabled.

  If any bit in ErrorLevel is also set in DebugPrintErrorLevelLib function
  GetDebugPrintErrorLevel (), then print the message specified by Format and the
  associated variable argument list to the debug output device.

  If Format is NULL, then ASSERT().

  @param  ErrorLevel  The error level of the debug message.
  @param  Format      The format string for the debug message to print.
  @param  ...         The variable argument list whose contents are accessed
                      based on the format string specified by Format.

**/
VOID
EFIAPI
DebugPrint (
  IN  UINTN        ErrorLevel,
  IN  CONST CHAR8  *Format,
  ...
  );

/**
  Prints a debug message to the debug output device if the specified
  error level is enabled.

  If any bit in ErrorLevel is also set in DebugPrintErrorLevelLib function
  GetDebugPrintErrorLevel (), then print the message specified by Format and
  the associated variable argument list to the debug output device.

  If Format is NULL, then ASSERT().

  @param  ErrorLevel    The error level of the debug message.
  @param  Format        Format string for the debug message to print.
  @param  VaListMarker  VA_LIST marker for the variable argument list.

**/
VOID
EFIAPI
DebugVPrint (
  IN  UINTN        ErrorLevel,
  IN  CONST CHAR8  *Format,
  IN  VA_LIST      VaListMarker
  );

/**
  Prints a debug message to the debug output device if the specified
  error level is enabled.
  This function use BASE_LIST which would provide a more compatible
  service than VA_LIST.

  If any bit in ErrorLevel is also set in DebugPrintErrorLevelLib function
  GetDebugPrintErrorLevel (), then print the message specified by Format and
  the associated variable argument list to the debug output device.

  If Format is NULL, then ASSERT().

  @param  ErrorLevel      The error level of the debug message.
  @param  Format          Format string for the debug message to print.
  @param  BaseListMarker  BASE_LIST marker for the variable argument list.

**/
VOID
EFIAPI
DebugBPrint (
  IN  UINTN        ErrorLevel,
  IN  CONST CHAR8  *Format,
  IN  BASE_LIST    BaseListMarker
  );

/**
  Prints an assert message containing a filename, line number, and description.
  This may be followed by a breakpoint or a dead loop.

  Print a message of the form "ASSERT <FileName>(<LineNumber>): <Description>\n"
  to the debug output device.  If DEBUG_PROPERTY_ASSERT_BREAKPOINT_ENABLED bit of
  PcdDebugProperyMask is set then CpuBreakpoint() is called. Otherwise, if
  DEBUG_PROPERTY_ASSERT_DEADLOOP_ENABLED bit of PcdDebugProperyMask is set then
  CpuDeadLoop() is called.  If neither of these bits are set, then this function
  returns immediately after the message is printed to the debug output device.
  DebugAssert() must actively prevent recursion.  If DebugAssert() is called while
  processing another DebugAssert(), then DebugAssert() must return immediately.

  If FileName is NULL, then a <FileName> string of "(NULL) Filename" is printed.
  If Description is NULL, then a <Description> string of "(NULL) Description" is printed.

  @param  FileName     The pointer to the name of the source file that generated the assert condition.
  @param  LineNumber   The line number in the source file that generated the assert condition
  @param  Description  The pointer to the description of the assert condition.

**/
VOID
EFIAPI
DebugAssert (
  IN CONST CHAR8  *FileName,
  IN UINTN        LineNumber,
  IN CONST CHAR8  *Description
  );

/**
  Fills a target buffer with PcdDebugClearMemoryValue, and returns the target buffer.

  This function fills Length bytes of Buffer with the value specified by
  PcdDebugClearMemoryValue, and returns Buffer.

  If Buffer is NULL, then ASSERT().
  If Length is greater than (MAX_ADDRESS - Buffer + 1), then ASSERT().

  @param   Buffer  The pointer to the target buffer to be filled with PcdDebugClearMemoryValue.
  @param   Length  The number of bytes in Buffer to fill with zeros PcdDebugClearMemoryValue.

  @return  Buffer  The pointer to the target buffer filled with PcdDebugClearMemoryValue.

**/
VOID *
EFIAPI
DebugClearMemory (
  OUT VOID  *Buffer,
  IN UINTN  Length
  );

/**
  Returns TRUE if ASSERT() macros are enabled.

  This function returns TRUE if the DEBUG_PROPERTY_DEBUG_ASSERT_ENABLED bit of
  PcdDebugProperyMask is set.  Otherwise, FALSE is returned.

  @retval  TRUE    The DEBUG_PROPERTY_DEBUG_ASSERT_ENABLED bit of PcdDebugProperyMask is set.
  @retval  FALSE   The DEBUG_PROPERTY_DEBUG_ASSERT_ENABLED bit of PcdDebugProperyMask is clear.

**/
BOOLEAN
EFIAPI
DebugAssertEnabled (
  VOID
  );

/**
  Returns TRUE if DEBUG() macros are enabled.

  This function returns TRUE if the DEBUG_PROPERTY_DEBUG_PRINT_ENABLED bit of
  PcdDebugProperyMask is set.  Otherwise, FALSE is returned.

  @retval  TRUE    The DEBUG_PROPERTY_DEBUG_PRINT_ENABLED bit of PcdDebugProperyMask is set.
  @retval  FALSE   The DEBUG_PROPERTY_DEBUG_PRINT_ENABLED bit of PcdDebugProperyMask is clear.

**/
BOOLEAN
EFIAPI
DebugPrintEnabled (
  VOID
  );

/**
  Returns TRUE if DEBUG_CODE() macros are enabled.

  This function returns TRUE if the DEBUG_PROPERTY_DEBUG_CODE_ENABLED bit of
  PcdDebugProperyMask is set.  Otherwise, FALSE is returned.

  @retval  TRUE    The DEBUG_PROPERTY_DEBUG_CODE_ENABLED bit of PcdDebugProperyMask is set.
  @retval  FALSE   The DEBUG_PROPERTY_DEBUG_CODE_ENABLED bit of PcdDebugProperyMask is clear.

**/
BOOLEAN
EFIAPI
DebugCodeEnabled (
  VOID
  );

/**
  Returns TRUE if DEBUG_CLEAR_MEMORY() macro is enabled.

  This function returns TRUE if the DEBUG_PROPERTY_CLEAR_MEMORY_ENABLED bit of
  PcdDebugProperyMask is set.  Otherwise, FALSE is returned.

  @retval  TRUE    The DEBUG_PROPERTY_CLEAR_MEMORY_ENABLED bit of PcdDebugProperyMask is set.
  @retval  FALSE   The DEBUG_PROPERTY_CLEAR_MEMORY_ENABLED bit of PcdDebugProperyMask is clear.

**/
BOOLEAN
EFIAPI
DebugClearMemoryEnabled (
  VOID
  );

/**
  Returns TRUE if any one of the bit is set both in ErrorLevel and PcdFixedDebugPrintErrorLevel.

  This function compares the bit mask of ErrorLevel and PcdFixedDebugPrintErrorLevel.

  @retval  TRUE    Current ErrorLevel is supported.
  @retval  FALSE   Current ErrorLevel is not supported.

**/
BOOLEAN
EFIAPI
DebugPrintLevelEnabled (
  IN  CONST UINTN  ErrorLevel
  );

/**
  Internal worker macro that calls DebugAssert().

  This macro calls DebugAssert(), passing in the filename, line number, and an
  expression that evaluated to FALSE.

  @param  Expression  Boolean expression that evaluated to FALSE

**/
#if defined (EDKII_UNIT_TEST_FRAMEWORK_ENABLED)

/**
  Unit test library replacement for DebugAssert() in DebugLib.

  If FileName is NULL, then a <FileName> string of "(NULL) Filename" is printed.
  If Description is NULL, then a <Description> string of "(NULL) Description" is printed.

  @param  FileName     The pointer to the name of the source file that generated the assert condition.
  @param  LineNumber   The line number in the source file that generated the assert condition
  @param  Description  The pointer to the description of the assert condition.

**/
VOID
EFIAPI
UnitTestDebugAssert (
  IN CONST CHAR8  *FileName,
  IN UINTN        LineNumber,
  IN CONST CHAR8  *Description
  );

  #if defined (__clang__) && defined (__FILE_NAME__)
#define _ASSERT(Expression)  UnitTestDebugAssert (__FILE_NAME__, DEBUG_LINE_NUMBER, DEBUG_EXPRESSION_STRING (Expression))
  #else
#define _ASSERT(Expression)  UnitTestDebugAssert (__FILE__, DEBUG_LINE_NUMBER, DEBUG_EXPRESSION_STRING (Expression))
  #endif
#else
  #if defined (__clang__) && defined (__FILE_NAME__)
#define _ASSERT(Expression)  DebugAssert (__FILE_NAME__, DEBUG_LINE_NUMBER, DEBUG_EXPRESSION_STRING (Expression))
  #else
#define _ASSERT(Expression)  DebugAssert (__FILE__, DEBUG_LINE_NUMBER, DEBUG_EXPRESSION_STRING (Expression))
  #endif
#endif

/**
  Internal worker macro that calls DebugPrint().

  This macro calls DebugPrint() passing in the debug error level, a format
  string, and a variable argument list.
  __VA_ARGS__ is not supported by EBC compiler, Microsoft Visual Studio .NET 2003
  and Microsoft Windows Server 2003 Driver Development Kit (Microsoft WINDDK) version 3790.1830.

  @param  Expression  Expression containing an error level, a format string,
                      and a variable argument list based on the format string.

**/

#if !defined (MDE_CPU_EBC) && (!defined (_MSC_VER) || _MSC_VER > 1400)
#define _DEBUG_PRINT(PrintLevel, ...)              \
    do {                                             \
      if (DebugPrintLevelEnabled (PrintLevel)) {     \
        DebugPrint (PrintLevel, ##__VA_ARGS__);      \
      }                                              \
    } while (FALSE)
#define _DEBUG(Expression)  _DEBUG_PRINT Expression
#else
#define _DEBUG(Expression)  DebugPrint Expression
#endif

/**
  Macro that calls DebugAssert() if an expression evaluates to FALSE.

  If MDEPKG_NDEBUG is not defined and the DEBUG_PROPERTY_DEBUG_ASSERT_ENABLED
  bit of PcdDebugProperyMask is set, then this macro evaluates the Boolean
  expression specified by Expression.  If Expression evaluates to FALSE, then
  DebugAssert() is called passing in the source filename, source line number,
  and Expression.

  @param  Expression  Boolean expression.

**/
#if !defined (MDEPKG_NDEBUG)
#define ASSERT(Expression)        \
    do {                            \
      if (DebugAssertEnabled ()) {  \
        if (!(Expression)) {        \
          _ASSERT (Expression);     \
          ANALYZER_UNREACHABLE ();  \
        }                           \
      }                             \
    } while (FALSE)
#else
<<<<<<< HEAD
#define ASSERT(Expression)
=======
#define ASSERT(Expression)       \
    do {                           \
      if ((FALSE)) {               \
        (VOID) (Expression);       \
      }                            \
    } while (FALSE)
>>>>>>> 58ba32bb
#endif

/**
  Macro that calls DebugPrint().

  If MDEPKG_NDEBUG is not defined and the DEBUG_PROPERTY_DEBUG_PRINT_ENABLED
  bit of PcdDebugProperyMask is set, then this macro passes Expression to
  DebugPrint().

  @param  Expression  Expression containing an error level, a format string,
                      and a variable argument list based on the format string.


**/
#if !defined (MDEPKG_NDEBUG)
#define DEBUG(Expression)        \
    do {                           \
      if (DebugPrintEnabled ()) {  \
        _DEBUG (Expression);       \
      }                            \
    } while (FALSE)
#elif defined (__GNUC__) || defined (__clang__)
#define DEBUG(Expression)                                \
    do {                                                   \
      _Pragma("GCC diagnostic push")                       \
      _Pragma("GCC diagnostic ignored \"-Wunused-value\"") \
      if ((FALSE)) {                                       \
        (VOID) Expression;                                 \
      }                                                    \
      _Pragma("GCC diagnostic pop")                        \
    } while (FALSE)
#else
#define DEBUG(Expression)
#endif

/**
  Macro that calls DebugAssert() if an EFI_STATUS evaluates to an error code.

  If MDEPKG_NDEBUG is not defined and the DEBUG_PROPERTY_DEBUG_ASSERT_ENABLED
  bit of PcdDebugProperyMask is set, then this macro evaluates the EFI_STATUS
  value specified by StatusParameter.  If StatusParameter is an error code,
  then DebugAssert() is called passing in the source filename, source line
  number, and StatusParameter.

  @param  StatusParameter  EFI_STATUS value to evaluate.

**/
#if !defined (MDEPKG_NDEBUG)
#define ASSERT_EFI_ERROR(StatusParameter)                                              \
    do {                                                                                 \
      if (DebugAssertEnabled ()) {                                                       \
        if (EFI_ERROR (StatusParameter)) {                                               \
          DEBUG ((DEBUG_ERROR, "\nASSERT_EFI_ERROR (Status = %r)\n", StatusParameter));  \
          _ASSERT (!EFI_ERROR (StatusParameter));                                        \
        }                                                                                \
      }                                                                                  \
    } while (FALSE)
#else
<<<<<<< HEAD
#define ASSERT_EFI_ERROR(StatusParameter)
=======
#define ASSERT_EFI_ERROR(StatusParameter)                                             \
    do {                                                                                \
      if ((FALSE)) {                                                                    \
        (VOID) (StatusParameter);                                                       \
      }                                                                                 \
    } while (FALSE)
>>>>>>> 58ba32bb
#endif

/**
  Macro that calls DebugAssert() if a RETURN_STATUS evaluates to an error code.

  If MDEPKG_NDEBUG is not defined and the DEBUG_PROPERTY_DEBUG_ASSERT_ENABLED
  bit of PcdDebugProperyMask is set, then this macro evaluates the
  RETURN_STATUS value specified by StatusParameter.  If StatusParameter is an
  error code, then DebugAssert() is called passing in the source filename,
  source line number, and StatusParameter.

  @param  StatusParameter  RETURN_STATUS value to evaluate.

**/
#if !defined (MDEPKG_NDEBUG)
#define ASSERT_RETURN_ERROR(StatusParameter)                          \
    do {                                                                \
      if (DebugAssertEnabled ()) {                                      \
        if (RETURN_ERROR (StatusParameter)) {                           \
          DEBUG ((DEBUG_ERROR, "\nASSERT_RETURN_ERROR (Status = %r)\n", \
            StatusParameter));                                          \
          _ASSERT (!RETURN_ERROR (StatusParameter));                    \
        }                                                               \
      }                                                                 \
    } while (FALSE)
#else
<<<<<<< HEAD
#define ASSERT_RETURN_ERROR(StatusParameter)
=======
#define ASSERT_RETURN_ERROR(StatusParameter)                          \
    do {                                                                \
      if ((FALSE)) {                                                    \
        (VOID) (StatusParameter);                                       \
      }                                                                 \
    } while (FALSE)
>>>>>>> 58ba32bb
#endif

/**
  Macro that calls DebugAssert() if a protocol is already installed in the
  handle database.

  If MDEPKG_NDEBUG is defined or the DEBUG_PROPERTY_DEBUG_ASSERT_ENABLED bit
  of PcdDebugProperyMask is clear, then return.

  If Handle is NULL, then a check is made to see if the protocol specified by Guid
  is present on any handle in the handle database.  If Handle is not NULL, then
  a check is made to see if the protocol specified by Guid is present on the
  handle specified by Handle.  If the check finds the protocol, then DebugAssert()
  is called passing in the source filename, source line number, and Guid.

  If Guid is NULL, then ASSERT().

  @param  Handle  The handle to check for the protocol.  This is an optional
                  parameter that may be NULL.  If it is NULL, then the entire
                  handle database is searched.

  @param  Guid    The pointer to a protocol GUID.

**/
#if !defined (MDEPKG_NDEBUG)
#define ASSERT_PROTOCOL_ALREADY_INSTALLED(Handle, Guid)                               \
    do {                                                                                \
      if (DebugAssertEnabled ()) {                                                      \
        VOID  *Instance;                                                                \
        ASSERT (Guid != NULL);                                                          \
        if (Handle == NULL) {                                                           \
          if (!EFI_ERROR (gBS->LocateProtocol ((EFI_GUID *)Guid, NULL, &Instance))) {   \
            _ASSERT (Guid already installed in database);                               \
          }                                                                             \
        } else {                                                                        \
          if (!EFI_ERROR (gBS->HandleProtocol (Handle, (EFI_GUID *)Guid, &Instance))) { \
            _ASSERT (Guid already installed on Handle);                                 \
          }                                                                             \
        }                                                                               \
      }                                                                                 \
    } while (FALSE)
#else
#define ASSERT_PROTOCOL_ALREADY_INSTALLED(Handle, Guid)
#endif

/**
  Macro that marks the beginning of debug source code.

  If the DEBUG_PROPERTY_DEBUG_CODE_ENABLED bit of PcdDebugProperyMask is set,
  then this macro marks the beginning of source code that is included in a module.
  Otherwise, the source lines between DEBUG_CODE_BEGIN() and DEBUG_CODE_END()
  are not included in a module.

**/
#define DEBUG_CODE_BEGIN()  do { if (DebugCodeEnabled ()) { UINT8  __DebugCodeLocal

/**
  The macro that marks the end of debug source code.

  If the DEBUG_PROPERTY_DEBUG_CODE_ENABLED bit of PcdDebugProperyMask is set,
  then this macro marks the end of source code that is included in a module.
  Otherwise, the source lines between DEBUG_CODE_BEGIN() and DEBUG_CODE_END()
  are not included in a module.

**/
#define DEBUG_CODE_END()  __DebugCodeLocal = 0; __DebugCodeLocal++; } } while (FALSE)

/**
  The macro that declares a section of debug source code.

  If the DEBUG_PROPERTY_DEBUG_CODE_ENABLED bit of PcdDebugProperyMask is set,
  then the source code specified by Expression is included in a module.
  Otherwise, the source specified by Expression is not included in a module.

**/
#define DEBUG_CODE(Expression)  \
  DEBUG_CODE_BEGIN ();          \
  Expression                    \
  DEBUG_CODE_END ()

/**
  The macro that calls DebugClearMemory() to clear a buffer to a default value.

  If the DEBUG_PROPERTY_CLEAR_MEMORY_ENABLED bit of PcdDebugProperyMask is set,
  then this macro calls DebugClearMemory() passing in Address and Length.

  @param  Address  The pointer to a buffer.
  @param  Length   The number of bytes in the buffer to set.

**/
#define DEBUG_CLEAR_MEMORY(Address, Length)  \
  do {                                       \
    if (DebugClearMemoryEnabled ()) {        \
      DebugClearMemory (Address, Length);    \
    }                                        \
  } while (FALSE)

/**
  Macro that calls DebugAssert() if the containing record does not have a
  matching signature.  If the signatures matches, then a pointer to the data
  structure that contains a specified field of that data structure is returned.
  This is a lightweight method hide information by placing a public data
  structure inside a larger private data structure and using a pointer to the
  public data structure to retrieve a pointer to the private data structure.

  If MDEPKG_NDEBUG is defined or the DEBUG_PROPERTY_DEBUG_ASSERT_ENABLED bit
  of PcdDebugProperyMask is clear, then this macro computes the offset, in bytes,
  of the field specified by Field from the beginning of the data structure specified
  by TYPE.  This offset is subtracted from Record, and is used to return a pointer
  to a data structure of the type specified by TYPE.

  If MDEPKG_NDEBUG is not defined and the DEBUG_PROPERTY_DEBUG_ASSERT_ENABLED bit
  of PcdDebugProperyMask is set, then this macro computes the offset, in bytes,
  of field specified by Field from the beginning of the data structure specified
  by TYPE.  This offset is subtracted from Record, and is used to compute a pointer
  to a data structure of the type specified by TYPE.  The Signature field of the
  data structure specified by TYPE is compared to TestSignature.  If the signatures
  match, then a pointer to the pointer to a data structure of the type specified by
  TYPE is returned.  If the signatures do not match, then DebugAssert() is called
  with a description of "CR has a bad signature" and Record is returned.

  If the data type specified by TYPE does not contain the field specified by Field,
  then the module will not compile.

  If TYPE does not contain a field called Signature, then the module will not
  compile.

  @param  Record         The pointer to the field specified by Field within a data
                         structure of type TYPE.

  @param  TYPE           The name of the data structure type to return  This
                         data structure must contain the field specified by Field.

  @param  Field          The name of the field in the data structure specified
                         by TYPE to which Record points.

  @param  TestSignature  The 32-bit signature value to match.

**/
#if !defined (MDEPKG_NDEBUG)
#define CR(Record, TYPE, Field, TestSignature)                                              \
    (DebugAssertEnabled () && (BASE_CR (Record, TYPE, Field)->Signature != TestSignature)) ?  \
    (TYPE *) (_ASSERT (CR has Bad Signature), Record) :                                       \
    BASE_CR (Record, TYPE, Field)
#else
#define CR(Record, TYPE, Field, TestSignature)                                              \
    BASE_CR (Record, TYPE, Field)
#endif

#endif
<|MERGE_RESOLUTION|>--- conflicted
+++ resolved
@@ -1,664 +1,652 @@
-/** @file
-  Provides services to print debug and assert messages to a debug output device.
-
-  The Debug library supports debug print and asserts based on a combination of macros and code.
-  The debug library can be turned on and off so that the debug code does not increase the size of an image.
-
-  Note that a reserved macro named MDEPKG_NDEBUG is introduced for the intention
-  of size reduction when compiler optimization is disabled. If MDEPKG_NDEBUG is
-  defined, then debug and assert related macros wrapped by it are the NULL implementations.
-
-Copyright (c) 2006 - 2020, Intel Corporation. All rights reserved.<BR>
-SPDX-License-Identifier: BSD-2-Clause-Patent
-
-**/
-
-#ifndef __DEBUG_LIB_H__
-#define __DEBUG_LIB_H__
-
-//
-// Declare bits for PcdDebugPropertyMask
-//
-#define DEBUG_PROPERTY_DEBUG_ASSERT_ENABLED       0x01
-#define DEBUG_PROPERTY_DEBUG_PRINT_ENABLED        0x02
-#define DEBUG_PROPERTY_DEBUG_CODE_ENABLED         0x04
-#define DEBUG_PROPERTY_CLEAR_MEMORY_ENABLED       0x08
-#define DEBUG_PROPERTY_ASSERT_BREAKPOINT_ENABLED  0x10
-#define DEBUG_PROPERTY_ASSERT_DEADLOOP_ENABLED    0x20
-
-//
-// Declare bits for PcdDebugPrintErrorLevel and the ErrorLevel parameter of DebugPrint()
-//
-#define DEBUG_INIT      0x00000001  // Initialization
-#define DEBUG_WARN      0x00000002  // Warnings
-#define DEBUG_LOAD      0x00000004  // Load events
-#define DEBUG_FS        0x00000008  // EFI File system
-#define DEBUG_POOL      0x00000010  // Alloc & Free (pool)
-#define DEBUG_PAGE      0x00000020  // Alloc & Free (page)
-#define DEBUG_INFO      0x00000040  // Informational debug messages
-#define DEBUG_DISPATCH  0x00000080  // PEI/DXE/SMM Dispatchers
-#define DEBUG_VARIABLE  0x00000100  // Variable
-#define DEBUG_BM        0x00000400  // Boot Manager
-#define DEBUG_BLKIO     0x00001000  // BlkIo Driver
-#define DEBUG_NET       0x00004000  // Network Io Driver
-#define DEBUG_UNDI      0x00010000  // UNDI Driver
-#define DEBUG_LOADFILE  0x00020000  // LoadFile
-#define DEBUG_EVENT     0x00080000  // Event messages
-#define DEBUG_GCD       0x00100000  // Global Coherency Database changes
-#define DEBUG_CACHE     0x00200000  // Memory range cachability changes
-#define DEBUG_VERBOSE   0x00400000  // Detailed debug messages that may
-                                    // significantly impact boot performance
-#define DEBUG_ERROR  0x80000000     // Error
-
-//
-// Aliases of debug message mask bits
-//
-#define EFI_D_INIT      DEBUG_INIT
-#define EFI_D_WARN      DEBUG_WARN
-#define EFI_D_LOAD      DEBUG_LOAD
-#define EFI_D_FS        DEBUG_FS
-#define EFI_D_POOL      DEBUG_POOL
-#define EFI_D_PAGE      DEBUG_PAGE
-#define EFI_D_INFO      DEBUG_INFO
-#define EFI_D_DISPATCH  DEBUG_DISPATCH
-#define EFI_D_VARIABLE  DEBUG_VARIABLE
-#define EFI_D_BM        DEBUG_BM
-#define EFI_D_BLKIO     DEBUG_BLKIO
-#define EFI_D_NET       DEBUG_NET
-#define EFI_D_UNDI      DEBUG_UNDI
-#define EFI_D_LOADFILE  DEBUG_LOADFILE
-#define EFI_D_EVENT     DEBUG_EVENT
-#define EFI_D_VERBOSE   DEBUG_VERBOSE
-#define EFI_D_ERROR     DEBUG_ERROR
-
-//
-// Source file line number.
-// Default is use the to compiler provided __LINE__ macro value. The __LINE__
-// mapping can be overriden by predefining DEBUG_LINE_NUMBER
-//
-// Defining DEBUG_LINE_NUMBER to a fixed value is useful when comparing builds
-// across source code formatting changes that may add/remove lines in a source
-// file.
-//
-#ifdef DEBUG_LINE_NUMBER
-#else
-#define DEBUG_LINE_NUMBER  __LINE__
-#endif
-
-/**
-  Macro that converts a Boolean expression to a Null-terminated ASCII string.
-
-  The default is to use the C pre-processor stringizing operator '#' to add
-  quotes around the C expression. If DEBUG_EXPRESSION_STRING_VALUE is defined
-  then the C expression is converted to the fixed string value.
-
-  Defining DEBUG_EXPRESSION_STRING_VALUE to a fixed value is useful when
-  comparing builds across source code formatting changes that may make
-  changes to spaces or parenthesis in a Boolean expression.
-
-  @param  Expression  Boolean expression.
-
-**/
-
-#ifdef DEBUG_EXPRESSION_STRING_VALUE
-#define DEBUG_EXPRESSION_STRING(Expression)  DEBUG_EXPRESSION_STRING_VALUE
-#else
-#define DEBUG_EXPRESSION_STRING(Expression)  #Expression
-#endif
-
-/**
-  Prints a debug message to the debug output device if the specified error level is enabled.
-
-  If any bit in ErrorLevel is also set in DebugPrintErrorLevelLib function
-  GetDebugPrintErrorLevel (), then print the message specified by Format and the
-  associated variable argument list to the debug output device.
-
-  If Format is NULL, then ASSERT().
-
-  @param  ErrorLevel  The error level of the debug message.
-  @param  Format      The format string for the debug message to print.
-  @param  ...         The variable argument list whose contents are accessed
-                      based on the format string specified by Format.
-
-**/
-VOID
-EFIAPI
-DebugPrint (
-  IN  UINTN        ErrorLevel,
-  IN  CONST CHAR8  *Format,
-  ...
-  );
-
-/**
-  Prints a debug message to the debug output device if the specified
-  error level is enabled.
-
-  If any bit in ErrorLevel is also set in DebugPrintErrorLevelLib function
-  GetDebugPrintErrorLevel (), then print the message specified by Format and
-  the associated variable argument list to the debug output device.
-
-  If Format is NULL, then ASSERT().
-
-  @param  ErrorLevel    The error level of the debug message.
-  @param  Format        Format string for the debug message to print.
-  @param  VaListMarker  VA_LIST marker for the variable argument list.
-
-**/
-VOID
-EFIAPI
-DebugVPrint (
-  IN  UINTN        ErrorLevel,
-  IN  CONST CHAR8  *Format,
-  IN  VA_LIST      VaListMarker
-  );
-
-/**
-  Prints a debug message to the debug output device if the specified
-  error level is enabled.
-  This function use BASE_LIST which would provide a more compatible
-  service than VA_LIST.
-
-  If any bit in ErrorLevel is also set in DebugPrintErrorLevelLib function
-  GetDebugPrintErrorLevel (), then print the message specified by Format and
-  the associated variable argument list to the debug output device.
-
-  If Format is NULL, then ASSERT().
-
-  @param  ErrorLevel      The error level of the debug message.
-  @param  Format          Format string for the debug message to print.
-  @param  BaseListMarker  BASE_LIST marker for the variable argument list.
-
-**/
-VOID
-EFIAPI
-DebugBPrint (
-  IN  UINTN        ErrorLevel,
-  IN  CONST CHAR8  *Format,
-  IN  BASE_LIST    BaseListMarker
-  );
-
-/**
-  Prints an assert message containing a filename, line number, and description.
-  This may be followed by a breakpoint or a dead loop.
-
-  Print a message of the form "ASSERT <FileName>(<LineNumber>): <Description>\n"
-  to the debug output device.  If DEBUG_PROPERTY_ASSERT_BREAKPOINT_ENABLED bit of
-  PcdDebugProperyMask is set then CpuBreakpoint() is called. Otherwise, if
-  DEBUG_PROPERTY_ASSERT_DEADLOOP_ENABLED bit of PcdDebugProperyMask is set then
-  CpuDeadLoop() is called.  If neither of these bits are set, then this function
-  returns immediately after the message is printed to the debug output device.
-  DebugAssert() must actively prevent recursion.  If DebugAssert() is called while
-  processing another DebugAssert(), then DebugAssert() must return immediately.
-
-  If FileName is NULL, then a <FileName> string of "(NULL) Filename" is printed.
-  If Description is NULL, then a <Description> string of "(NULL) Description" is printed.
-
-  @param  FileName     The pointer to the name of the source file that generated the assert condition.
-  @param  LineNumber   The line number in the source file that generated the assert condition
-  @param  Description  The pointer to the description of the assert condition.
-
-**/
-VOID
-EFIAPI
-DebugAssert (
-  IN CONST CHAR8  *FileName,
-  IN UINTN        LineNumber,
-  IN CONST CHAR8  *Description
-  );
-
-/**
-  Fills a target buffer with PcdDebugClearMemoryValue, and returns the target buffer.
-
-  This function fills Length bytes of Buffer with the value specified by
-  PcdDebugClearMemoryValue, and returns Buffer.
-
-  If Buffer is NULL, then ASSERT().
-  If Length is greater than (MAX_ADDRESS - Buffer + 1), then ASSERT().
-
-  @param   Buffer  The pointer to the target buffer to be filled with PcdDebugClearMemoryValue.
-  @param   Length  The number of bytes in Buffer to fill with zeros PcdDebugClearMemoryValue.
-
-  @return  Buffer  The pointer to the target buffer filled with PcdDebugClearMemoryValue.
-
-**/
-VOID *
-EFIAPI
-DebugClearMemory (
-  OUT VOID  *Buffer,
-  IN UINTN  Length
-  );
-
-/**
-  Returns TRUE if ASSERT() macros are enabled.
-
-  This function returns TRUE if the DEBUG_PROPERTY_DEBUG_ASSERT_ENABLED bit of
-  PcdDebugProperyMask is set.  Otherwise, FALSE is returned.
-
-  @retval  TRUE    The DEBUG_PROPERTY_DEBUG_ASSERT_ENABLED bit of PcdDebugProperyMask is set.
-  @retval  FALSE   The DEBUG_PROPERTY_DEBUG_ASSERT_ENABLED bit of PcdDebugProperyMask is clear.
-
-**/
-BOOLEAN
-EFIAPI
-DebugAssertEnabled (
-  VOID
-  );
-
-/**
-  Returns TRUE if DEBUG() macros are enabled.
-
-  This function returns TRUE if the DEBUG_PROPERTY_DEBUG_PRINT_ENABLED bit of
-  PcdDebugProperyMask is set.  Otherwise, FALSE is returned.
-
-  @retval  TRUE    The DEBUG_PROPERTY_DEBUG_PRINT_ENABLED bit of PcdDebugProperyMask is set.
-  @retval  FALSE   The DEBUG_PROPERTY_DEBUG_PRINT_ENABLED bit of PcdDebugProperyMask is clear.
-
-**/
-BOOLEAN
-EFIAPI
-DebugPrintEnabled (
-  VOID
-  );
-
-/**
-  Returns TRUE if DEBUG_CODE() macros are enabled.
-
-  This function returns TRUE if the DEBUG_PROPERTY_DEBUG_CODE_ENABLED bit of
-  PcdDebugProperyMask is set.  Otherwise, FALSE is returned.
-
-  @retval  TRUE    The DEBUG_PROPERTY_DEBUG_CODE_ENABLED bit of PcdDebugProperyMask is set.
-  @retval  FALSE   The DEBUG_PROPERTY_DEBUG_CODE_ENABLED bit of PcdDebugProperyMask is clear.
-
-**/
-BOOLEAN
-EFIAPI
-DebugCodeEnabled (
-  VOID
-  );
-
-/**
-  Returns TRUE if DEBUG_CLEAR_MEMORY() macro is enabled.
-
-  This function returns TRUE if the DEBUG_PROPERTY_CLEAR_MEMORY_ENABLED bit of
-  PcdDebugProperyMask is set.  Otherwise, FALSE is returned.
-
-  @retval  TRUE    The DEBUG_PROPERTY_CLEAR_MEMORY_ENABLED bit of PcdDebugProperyMask is set.
-  @retval  FALSE   The DEBUG_PROPERTY_CLEAR_MEMORY_ENABLED bit of PcdDebugProperyMask is clear.
-
-**/
-BOOLEAN
-EFIAPI
-DebugClearMemoryEnabled (
-  VOID
-  );
-
-/**
-  Returns TRUE if any one of the bit is set both in ErrorLevel and PcdFixedDebugPrintErrorLevel.
-
-  This function compares the bit mask of ErrorLevel and PcdFixedDebugPrintErrorLevel.
-
-  @retval  TRUE    Current ErrorLevel is supported.
-  @retval  FALSE   Current ErrorLevel is not supported.
-
-**/
-BOOLEAN
-EFIAPI
-DebugPrintLevelEnabled (
-  IN  CONST UINTN  ErrorLevel
-  );
-
-/**
-  Internal worker macro that calls DebugAssert().
-
-  This macro calls DebugAssert(), passing in the filename, line number, and an
-  expression that evaluated to FALSE.
-
-  @param  Expression  Boolean expression that evaluated to FALSE
-
-**/
-#if defined (EDKII_UNIT_TEST_FRAMEWORK_ENABLED)
-
-/**
-  Unit test library replacement for DebugAssert() in DebugLib.
-
-  If FileName is NULL, then a <FileName> string of "(NULL) Filename" is printed.
-  If Description is NULL, then a <Description> string of "(NULL) Description" is printed.
-
-  @param  FileName     The pointer to the name of the source file that generated the assert condition.
-  @param  LineNumber   The line number in the source file that generated the assert condition
-  @param  Description  The pointer to the description of the assert condition.
-
-**/
-VOID
-EFIAPI
-UnitTestDebugAssert (
-  IN CONST CHAR8  *FileName,
-  IN UINTN        LineNumber,
-  IN CONST CHAR8  *Description
-  );
-
-  #if defined (__clang__) && defined (__FILE_NAME__)
-#define _ASSERT(Expression)  UnitTestDebugAssert (__FILE_NAME__, DEBUG_LINE_NUMBER, DEBUG_EXPRESSION_STRING (Expression))
-  #else
-#define _ASSERT(Expression)  UnitTestDebugAssert (__FILE__, DEBUG_LINE_NUMBER, DEBUG_EXPRESSION_STRING (Expression))
-  #endif
-#else
-  #if defined (__clang__) && defined (__FILE_NAME__)
-#define _ASSERT(Expression)  DebugAssert (__FILE_NAME__, DEBUG_LINE_NUMBER, DEBUG_EXPRESSION_STRING (Expression))
-  #else
-#define _ASSERT(Expression)  DebugAssert (__FILE__, DEBUG_LINE_NUMBER, DEBUG_EXPRESSION_STRING (Expression))
-  #endif
-#endif
-
-/**
-  Internal worker macro that calls DebugPrint().
-
-  This macro calls DebugPrint() passing in the debug error level, a format
-  string, and a variable argument list.
-  __VA_ARGS__ is not supported by EBC compiler, Microsoft Visual Studio .NET 2003
-  and Microsoft Windows Server 2003 Driver Development Kit (Microsoft WINDDK) version 3790.1830.
-
-  @param  Expression  Expression containing an error level, a format string,
-                      and a variable argument list based on the format string.
-
-**/
-
-#if !defined (MDE_CPU_EBC) && (!defined (_MSC_VER) || _MSC_VER > 1400)
-#define _DEBUG_PRINT(PrintLevel, ...)              \
-    do {                                             \
-      if (DebugPrintLevelEnabled (PrintLevel)) {     \
-        DebugPrint (PrintLevel, ##__VA_ARGS__);      \
-      }                                              \
-    } while (FALSE)
-#define _DEBUG(Expression)  _DEBUG_PRINT Expression
-#else
-#define _DEBUG(Expression)  DebugPrint Expression
-#endif
-
-/**
-  Macro that calls DebugAssert() if an expression evaluates to FALSE.
-
-  If MDEPKG_NDEBUG is not defined and the DEBUG_PROPERTY_DEBUG_ASSERT_ENABLED
-  bit of PcdDebugProperyMask is set, then this macro evaluates the Boolean
-  expression specified by Expression.  If Expression evaluates to FALSE, then
-  DebugAssert() is called passing in the source filename, source line number,
-  and Expression.
-
-  @param  Expression  Boolean expression.
-
-**/
-#if !defined (MDEPKG_NDEBUG)
-#define ASSERT(Expression)        \
-    do {                            \
-      if (DebugAssertEnabled ()) {  \
-        if (!(Expression)) {        \
-          _ASSERT (Expression);     \
-          ANALYZER_UNREACHABLE ();  \
-        }                           \
-      }                             \
-    } while (FALSE)
-#else
-<<<<<<< HEAD
-#define ASSERT(Expression)
-=======
-#define ASSERT(Expression)       \
-    do {                           \
-      if ((FALSE)) {               \
-        (VOID) (Expression);       \
-      }                            \
-    } while (FALSE)
->>>>>>> 58ba32bb
-#endif
-
-/**
-  Macro that calls DebugPrint().
-
-  If MDEPKG_NDEBUG is not defined and the DEBUG_PROPERTY_DEBUG_PRINT_ENABLED
-  bit of PcdDebugProperyMask is set, then this macro passes Expression to
-  DebugPrint().
-
-  @param  Expression  Expression containing an error level, a format string,
-                      and a variable argument list based on the format string.
-
-
-**/
-#if !defined (MDEPKG_NDEBUG)
-#define DEBUG(Expression)        \
-    do {                           \
-      if (DebugPrintEnabled ()) {  \
-        _DEBUG (Expression);       \
-      }                            \
-    } while (FALSE)
-#elif defined (__GNUC__) || defined (__clang__)
-#define DEBUG(Expression)                                \
-    do {                                                   \
-      _Pragma("GCC diagnostic push")                       \
-      _Pragma("GCC diagnostic ignored \"-Wunused-value\"") \
-      if ((FALSE)) {                                       \
-        (VOID) Expression;                                 \
-      }                                                    \
-      _Pragma("GCC diagnostic pop")                        \
-    } while (FALSE)
-#else
-#define DEBUG(Expression)
-#endif
-
-/**
-  Macro that calls DebugAssert() if an EFI_STATUS evaluates to an error code.
-
-  If MDEPKG_NDEBUG is not defined and the DEBUG_PROPERTY_DEBUG_ASSERT_ENABLED
-  bit of PcdDebugProperyMask is set, then this macro evaluates the EFI_STATUS
-  value specified by StatusParameter.  If StatusParameter is an error code,
-  then DebugAssert() is called passing in the source filename, source line
-  number, and StatusParameter.
-
-  @param  StatusParameter  EFI_STATUS value to evaluate.
-
-**/
-#if !defined (MDEPKG_NDEBUG)
-#define ASSERT_EFI_ERROR(StatusParameter)                                              \
-    do {                                                                                 \
-      if (DebugAssertEnabled ()) {                                                       \
-        if (EFI_ERROR (StatusParameter)) {                                               \
-          DEBUG ((DEBUG_ERROR, "\nASSERT_EFI_ERROR (Status = %r)\n", StatusParameter));  \
-          _ASSERT (!EFI_ERROR (StatusParameter));                                        \
-        }                                                                                \
-      }                                                                                  \
-    } while (FALSE)
-#else
-<<<<<<< HEAD
-#define ASSERT_EFI_ERROR(StatusParameter)
-=======
-#define ASSERT_EFI_ERROR(StatusParameter)                                             \
-    do {                                                                                \
-      if ((FALSE)) {                                                                    \
-        (VOID) (StatusParameter);                                                       \
-      }                                                                                 \
-    } while (FALSE)
->>>>>>> 58ba32bb
-#endif
-
-/**
-  Macro that calls DebugAssert() if a RETURN_STATUS evaluates to an error code.
-
-  If MDEPKG_NDEBUG is not defined and the DEBUG_PROPERTY_DEBUG_ASSERT_ENABLED
-  bit of PcdDebugProperyMask is set, then this macro evaluates the
-  RETURN_STATUS value specified by StatusParameter.  If StatusParameter is an
-  error code, then DebugAssert() is called passing in the source filename,
-  source line number, and StatusParameter.
-
-  @param  StatusParameter  RETURN_STATUS value to evaluate.
-
-**/
-#if !defined (MDEPKG_NDEBUG)
-#define ASSERT_RETURN_ERROR(StatusParameter)                          \
-    do {                                                                \
-      if (DebugAssertEnabled ()) {                                      \
-        if (RETURN_ERROR (StatusParameter)) {                           \
-          DEBUG ((DEBUG_ERROR, "\nASSERT_RETURN_ERROR (Status = %r)\n", \
-            StatusParameter));                                          \
-          _ASSERT (!RETURN_ERROR (StatusParameter));                    \
-        }                                                               \
-      }                                                                 \
-    } while (FALSE)
-#else
-<<<<<<< HEAD
-#define ASSERT_RETURN_ERROR(StatusParameter)
-=======
-#define ASSERT_RETURN_ERROR(StatusParameter)                          \
-    do {                                                                \
-      if ((FALSE)) {                                                    \
-        (VOID) (StatusParameter);                                       \
-      }                                                                 \
-    } while (FALSE)
->>>>>>> 58ba32bb
-#endif
-
-/**
-  Macro that calls DebugAssert() if a protocol is already installed in the
-  handle database.
-
-  If MDEPKG_NDEBUG is defined or the DEBUG_PROPERTY_DEBUG_ASSERT_ENABLED bit
-  of PcdDebugProperyMask is clear, then return.
-
-  If Handle is NULL, then a check is made to see if the protocol specified by Guid
-  is present on any handle in the handle database.  If Handle is not NULL, then
-  a check is made to see if the protocol specified by Guid is present on the
-  handle specified by Handle.  If the check finds the protocol, then DebugAssert()
-  is called passing in the source filename, source line number, and Guid.
-
-  If Guid is NULL, then ASSERT().
-
-  @param  Handle  The handle to check for the protocol.  This is an optional
-                  parameter that may be NULL.  If it is NULL, then the entire
-                  handle database is searched.
-
-  @param  Guid    The pointer to a protocol GUID.
-
-**/
-#if !defined (MDEPKG_NDEBUG)
-#define ASSERT_PROTOCOL_ALREADY_INSTALLED(Handle, Guid)                               \
-    do {                                                                                \
-      if (DebugAssertEnabled ()) {                                                      \
-        VOID  *Instance;                                                                \
-        ASSERT (Guid != NULL);                                                          \
-        if (Handle == NULL) {                                                           \
-          if (!EFI_ERROR (gBS->LocateProtocol ((EFI_GUID *)Guid, NULL, &Instance))) {   \
-            _ASSERT (Guid already installed in database);                               \
-          }                                                                             \
-        } else {                                                                        \
-          if (!EFI_ERROR (gBS->HandleProtocol (Handle, (EFI_GUID *)Guid, &Instance))) { \
-            _ASSERT (Guid already installed on Handle);                                 \
-          }                                                                             \
-        }                                                                               \
-      }                                                                                 \
-    } while (FALSE)
-#else
-#define ASSERT_PROTOCOL_ALREADY_INSTALLED(Handle, Guid)
-#endif
-
-/**
-  Macro that marks the beginning of debug source code.
-
-  If the DEBUG_PROPERTY_DEBUG_CODE_ENABLED bit of PcdDebugProperyMask is set,
-  then this macro marks the beginning of source code that is included in a module.
-  Otherwise, the source lines between DEBUG_CODE_BEGIN() and DEBUG_CODE_END()
-  are not included in a module.
-
-**/
-#define DEBUG_CODE_BEGIN()  do { if (DebugCodeEnabled ()) { UINT8  __DebugCodeLocal
-
-/**
-  The macro that marks the end of debug source code.
-
-  If the DEBUG_PROPERTY_DEBUG_CODE_ENABLED bit of PcdDebugProperyMask is set,
-  then this macro marks the end of source code that is included in a module.
-  Otherwise, the source lines between DEBUG_CODE_BEGIN() and DEBUG_CODE_END()
-  are not included in a module.
-
-**/
-#define DEBUG_CODE_END()  __DebugCodeLocal = 0; __DebugCodeLocal++; } } while (FALSE)
-
-/**
-  The macro that declares a section of debug source code.
-
-  If the DEBUG_PROPERTY_DEBUG_CODE_ENABLED bit of PcdDebugProperyMask is set,
-  then the source code specified by Expression is included in a module.
-  Otherwise, the source specified by Expression is not included in a module.
-
-**/
-#define DEBUG_CODE(Expression)  \
-  DEBUG_CODE_BEGIN ();          \
-  Expression                    \
-  DEBUG_CODE_END ()
-
-/**
-  The macro that calls DebugClearMemory() to clear a buffer to a default value.
-
-  If the DEBUG_PROPERTY_CLEAR_MEMORY_ENABLED bit of PcdDebugProperyMask is set,
-  then this macro calls DebugClearMemory() passing in Address and Length.
-
-  @param  Address  The pointer to a buffer.
-  @param  Length   The number of bytes in the buffer to set.
-
-**/
-#define DEBUG_CLEAR_MEMORY(Address, Length)  \
-  do {                                       \
-    if (DebugClearMemoryEnabled ()) {        \
-      DebugClearMemory (Address, Length);    \
-    }                                        \
-  } while (FALSE)
-
-/**
-  Macro that calls DebugAssert() if the containing record does not have a
-  matching signature.  If the signatures matches, then a pointer to the data
-  structure that contains a specified field of that data structure is returned.
-  This is a lightweight method hide information by placing a public data
-  structure inside a larger private data structure and using a pointer to the
-  public data structure to retrieve a pointer to the private data structure.
-
-  If MDEPKG_NDEBUG is defined or the DEBUG_PROPERTY_DEBUG_ASSERT_ENABLED bit
-  of PcdDebugProperyMask is clear, then this macro computes the offset, in bytes,
-  of the field specified by Field from the beginning of the data structure specified
-  by TYPE.  This offset is subtracted from Record, and is used to return a pointer
-  to a data structure of the type specified by TYPE.
-
-  If MDEPKG_NDEBUG is not defined and the DEBUG_PROPERTY_DEBUG_ASSERT_ENABLED bit
-  of PcdDebugProperyMask is set, then this macro computes the offset, in bytes,
-  of field specified by Field from the beginning of the data structure specified
-  by TYPE.  This offset is subtracted from Record, and is used to compute a pointer
-  to a data structure of the type specified by TYPE.  The Signature field of the
-  data structure specified by TYPE is compared to TestSignature.  If the signatures
-  match, then a pointer to the pointer to a data structure of the type specified by
-  TYPE is returned.  If the signatures do not match, then DebugAssert() is called
-  with a description of "CR has a bad signature" and Record is returned.
-
-  If the data type specified by TYPE does not contain the field specified by Field,
-  then the module will not compile.
-
-  If TYPE does not contain a field called Signature, then the module will not
-  compile.
-
-  @param  Record         The pointer to the field specified by Field within a data
-                         structure of type TYPE.
-
-  @param  TYPE           The name of the data structure type to return  This
-                         data structure must contain the field specified by Field.
-
-  @param  Field          The name of the field in the data structure specified
-                         by TYPE to which Record points.
-
-  @param  TestSignature  The 32-bit signature value to match.
-
-**/
-#if !defined (MDEPKG_NDEBUG)
-#define CR(Record, TYPE, Field, TestSignature)                                              \
-    (DebugAssertEnabled () && (BASE_CR (Record, TYPE, Field)->Signature != TestSignature)) ?  \
-    (TYPE *) (_ASSERT (CR has Bad Signature), Record) :                                       \
-    BASE_CR (Record, TYPE, Field)
-#else
-#define CR(Record, TYPE, Field, TestSignature)                                              \
-    BASE_CR (Record, TYPE, Field)
-#endif
-
-#endif
+/** @file
+  Provides services to print debug and assert messages to a debug output device.
+
+  The Debug library supports debug print and asserts based on a combination of macros and code.
+  The debug library can be turned on and off so that the debug code does not increase the size of an image.
+
+  Note that a reserved macro named MDEPKG_NDEBUG is introduced for the intention
+  of size reduction when compiler optimization is disabled. If MDEPKG_NDEBUG is
+  defined, then debug and assert related macros wrapped by it are the NULL implementations.
+
+Copyright (c) 2006 - 2020, Intel Corporation. All rights reserved.<BR>
+SPDX-License-Identifier: BSD-2-Clause-Patent
+
+**/
+
+#ifndef __DEBUG_LIB_H__
+#define __DEBUG_LIB_H__
+
+//
+// Declare bits for PcdDebugPropertyMask
+//
+#define DEBUG_PROPERTY_DEBUG_ASSERT_ENABLED       0x01
+#define DEBUG_PROPERTY_DEBUG_PRINT_ENABLED        0x02
+#define DEBUG_PROPERTY_DEBUG_CODE_ENABLED         0x04
+#define DEBUG_PROPERTY_CLEAR_MEMORY_ENABLED       0x08
+#define DEBUG_PROPERTY_ASSERT_BREAKPOINT_ENABLED  0x10
+#define DEBUG_PROPERTY_ASSERT_DEADLOOP_ENABLED    0x20
+
+//
+// Declare bits for PcdDebugPrintErrorLevel and the ErrorLevel parameter of DebugPrint()
+//
+#define DEBUG_INIT      0x00000001  // Initialization
+#define DEBUG_WARN      0x00000002  // Warnings
+#define DEBUG_LOAD      0x00000004  // Load events
+#define DEBUG_FS        0x00000008  // EFI File system
+#define DEBUG_POOL      0x00000010  // Alloc & Free (pool)
+#define DEBUG_PAGE      0x00000020  // Alloc & Free (page)
+#define DEBUG_INFO      0x00000040  // Informational debug messages
+#define DEBUG_DISPATCH  0x00000080  // PEI/DXE/SMM Dispatchers
+#define DEBUG_VARIABLE  0x00000100  // Variable
+#define DEBUG_BM        0x00000400  // Boot Manager
+#define DEBUG_BLKIO     0x00001000  // BlkIo Driver
+#define DEBUG_NET       0x00004000  // Network Io Driver
+#define DEBUG_UNDI      0x00010000  // UNDI Driver
+#define DEBUG_LOADFILE  0x00020000  // LoadFile
+#define DEBUG_EVENT     0x00080000  // Event messages
+#define DEBUG_GCD       0x00100000  // Global Coherency Database changes
+#define DEBUG_CACHE     0x00200000  // Memory range cachability changes
+#define DEBUG_VERBOSE   0x00400000  // Detailed debug messages that may
+                                    // significantly impact boot performance
+#define DEBUG_ERROR  0x80000000     // Error
+
+//
+// Aliases of debug message mask bits
+//
+#define EFI_D_INIT      DEBUG_INIT
+#define EFI_D_WARN      DEBUG_WARN
+#define EFI_D_LOAD      DEBUG_LOAD
+#define EFI_D_FS        DEBUG_FS
+#define EFI_D_POOL      DEBUG_POOL
+#define EFI_D_PAGE      DEBUG_PAGE
+#define EFI_D_INFO      DEBUG_INFO
+#define EFI_D_DISPATCH  DEBUG_DISPATCH
+#define EFI_D_VARIABLE  DEBUG_VARIABLE
+#define EFI_D_BM        DEBUG_BM
+#define EFI_D_BLKIO     DEBUG_BLKIO
+#define EFI_D_NET       DEBUG_NET
+#define EFI_D_UNDI      DEBUG_UNDI
+#define EFI_D_LOADFILE  DEBUG_LOADFILE
+#define EFI_D_EVENT     DEBUG_EVENT
+#define EFI_D_VERBOSE   DEBUG_VERBOSE
+#define EFI_D_ERROR     DEBUG_ERROR
+
+//
+// Source file line number.
+// Default is use the to compiler provided __LINE__ macro value. The __LINE__
+// mapping can be overriden by predefining DEBUG_LINE_NUMBER
+//
+// Defining DEBUG_LINE_NUMBER to a fixed value is useful when comparing builds
+// across source code formatting changes that may add/remove lines in a source
+// file.
+//
+#ifdef DEBUG_LINE_NUMBER
+#else
+#define DEBUG_LINE_NUMBER  __LINE__
+#endif
+
+/**
+  Macro that converts a Boolean expression to a Null-terminated ASCII string.
+
+  The default is to use the C pre-processor stringizing operator '#' to add
+  quotes around the C expression. If DEBUG_EXPRESSION_STRING_VALUE is defined
+  then the C expression is converted to the fixed string value.
+
+  Defining DEBUG_EXPRESSION_STRING_VALUE to a fixed value is useful when
+  comparing builds across source code formatting changes that may make
+  changes to spaces or parenthesis in a Boolean expression.
+
+  @param  Expression  Boolean expression.
+
+**/
+
+#ifdef DEBUG_EXPRESSION_STRING_VALUE
+#define DEBUG_EXPRESSION_STRING(Expression)  DEBUG_EXPRESSION_STRING_VALUE
+#else
+#define DEBUG_EXPRESSION_STRING(Expression)  #Expression
+#endif
+
+/**
+  Prints a debug message to the debug output device if the specified error level is enabled.
+
+  If any bit in ErrorLevel is also set in DebugPrintErrorLevelLib function
+  GetDebugPrintErrorLevel (), then print the message specified by Format and the
+  associated variable argument list to the debug output device.
+
+  If Format is NULL, then ASSERT().
+
+  @param  ErrorLevel  The error level of the debug message.
+  @param  Format      The format string for the debug message to print.
+  @param  ...         The variable argument list whose contents are accessed
+                      based on the format string specified by Format.
+
+**/
+VOID
+EFIAPI
+DebugPrint (
+  IN  UINTN        ErrorLevel,
+  IN  CONST CHAR8  *Format,
+  ...
+  );
+
+/**
+  Prints a debug message to the debug output device if the specified
+  error level is enabled.
+
+  If any bit in ErrorLevel is also set in DebugPrintErrorLevelLib function
+  GetDebugPrintErrorLevel (), then print the message specified by Format and
+  the associated variable argument list to the debug output device.
+
+  If Format is NULL, then ASSERT().
+
+  @param  ErrorLevel    The error level of the debug message.
+  @param  Format        Format string for the debug message to print.
+  @param  VaListMarker  VA_LIST marker for the variable argument list.
+
+**/
+VOID
+EFIAPI
+DebugVPrint (
+  IN  UINTN        ErrorLevel,
+  IN  CONST CHAR8  *Format,
+  IN  VA_LIST      VaListMarker
+  );
+
+/**
+  Prints a debug message to the debug output device if the specified
+  error level is enabled.
+  This function use BASE_LIST which would provide a more compatible
+  service than VA_LIST.
+
+  If any bit in ErrorLevel is also set in DebugPrintErrorLevelLib function
+  GetDebugPrintErrorLevel (), then print the message specified by Format and
+  the associated variable argument list to the debug output device.
+
+  If Format is NULL, then ASSERT().
+
+  @param  ErrorLevel      The error level of the debug message.
+  @param  Format          Format string for the debug message to print.
+  @param  BaseListMarker  BASE_LIST marker for the variable argument list.
+
+**/
+VOID
+EFIAPI
+DebugBPrint (
+  IN  UINTN        ErrorLevel,
+  IN  CONST CHAR8  *Format,
+  IN  BASE_LIST    BaseListMarker
+  );
+
+/**
+  Prints an assert message containing a filename, line number, and description.
+  This may be followed by a breakpoint or a dead loop.
+
+  Print a message of the form "ASSERT <FileName>(<LineNumber>): <Description>\n"
+  to the debug output device.  If DEBUG_PROPERTY_ASSERT_BREAKPOINT_ENABLED bit of
+  PcdDebugProperyMask is set then CpuBreakpoint() is called. Otherwise, if
+  DEBUG_PROPERTY_ASSERT_DEADLOOP_ENABLED bit of PcdDebugProperyMask is set then
+  CpuDeadLoop() is called.  If neither of these bits are set, then this function
+  returns immediately after the message is printed to the debug output device.
+  DebugAssert() must actively prevent recursion.  If DebugAssert() is called while
+  processing another DebugAssert(), then DebugAssert() must return immediately.
+
+  If FileName is NULL, then a <FileName> string of "(NULL) Filename" is printed.
+  If Description is NULL, then a <Description> string of "(NULL) Description" is printed.
+
+  @param  FileName     The pointer to the name of the source file that generated the assert condition.
+  @param  LineNumber   The line number in the source file that generated the assert condition
+  @param  Description  The pointer to the description of the assert condition.
+
+**/
+VOID
+EFIAPI
+DebugAssert (
+  IN CONST CHAR8  *FileName,
+  IN UINTN        LineNumber,
+  IN CONST CHAR8  *Description
+  );
+
+/**
+  Fills a target buffer with PcdDebugClearMemoryValue, and returns the target buffer.
+
+  This function fills Length bytes of Buffer with the value specified by
+  PcdDebugClearMemoryValue, and returns Buffer.
+
+  If Buffer is NULL, then ASSERT().
+  If Length is greater than (MAX_ADDRESS - Buffer + 1), then ASSERT().
+
+  @param   Buffer  The pointer to the target buffer to be filled with PcdDebugClearMemoryValue.
+  @param   Length  The number of bytes in Buffer to fill with zeros PcdDebugClearMemoryValue.
+
+  @return  Buffer  The pointer to the target buffer filled with PcdDebugClearMemoryValue.
+
+**/
+VOID *
+EFIAPI
+DebugClearMemory (
+  OUT VOID  *Buffer,
+  IN UINTN  Length
+  );
+
+/**
+  Returns TRUE if ASSERT() macros are enabled.
+
+  This function returns TRUE if the DEBUG_PROPERTY_DEBUG_ASSERT_ENABLED bit of
+  PcdDebugProperyMask is set.  Otherwise, FALSE is returned.
+
+  @retval  TRUE    The DEBUG_PROPERTY_DEBUG_ASSERT_ENABLED bit of PcdDebugProperyMask is set.
+  @retval  FALSE   The DEBUG_PROPERTY_DEBUG_ASSERT_ENABLED bit of PcdDebugProperyMask is clear.
+
+**/
+BOOLEAN
+EFIAPI
+DebugAssertEnabled (
+  VOID
+  );
+
+/**
+  Returns TRUE if DEBUG() macros are enabled.
+
+  This function returns TRUE if the DEBUG_PROPERTY_DEBUG_PRINT_ENABLED bit of
+  PcdDebugProperyMask is set.  Otherwise, FALSE is returned.
+
+  @retval  TRUE    The DEBUG_PROPERTY_DEBUG_PRINT_ENABLED bit of PcdDebugProperyMask is set.
+  @retval  FALSE   The DEBUG_PROPERTY_DEBUG_PRINT_ENABLED bit of PcdDebugProperyMask is clear.
+
+**/
+BOOLEAN
+EFIAPI
+DebugPrintEnabled (
+  VOID
+  );
+
+/**
+  Returns TRUE if DEBUG_CODE() macros are enabled.
+
+  This function returns TRUE if the DEBUG_PROPERTY_DEBUG_CODE_ENABLED bit of
+  PcdDebugProperyMask is set.  Otherwise, FALSE is returned.
+
+  @retval  TRUE    The DEBUG_PROPERTY_DEBUG_CODE_ENABLED bit of PcdDebugProperyMask is set.
+  @retval  FALSE   The DEBUG_PROPERTY_DEBUG_CODE_ENABLED bit of PcdDebugProperyMask is clear.
+
+**/
+BOOLEAN
+EFIAPI
+DebugCodeEnabled (
+  VOID
+  );
+
+/**
+  Returns TRUE if DEBUG_CLEAR_MEMORY() macro is enabled.
+
+  This function returns TRUE if the DEBUG_PROPERTY_CLEAR_MEMORY_ENABLED bit of
+  PcdDebugProperyMask is set.  Otherwise, FALSE is returned.
+
+  @retval  TRUE    The DEBUG_PROPERTY_CLEAR_MEMORY_ENABLED bit of PcdDebugProperyMask is set.
+  @retval  FALSE   The DEBUG_PROPERTY_CLEAR_MEMORY_ENABLED bit of PcdDebugProperyMask is clear.
+
+**/
+BOOLEAN
+EFIAPI
+DebugClearMemoryEnabled (
+  VOID
+  );
+
+/**
+  Returns TRUE if any one of the bit is set both in ErrorLevel and PcdFixedDebugPrintErrorLevel.
+
+  This function compares the bit mask of ErrorLevel and PcdFixedDebugPrintErrorLevel.
+
+  @retval  TRUE    Current ErrorLevel is supported.
+  @retval  FALSE   Current ErrorLevel is not supported.
+
+**/
+BOOLEAN
+EFIAPI
+DebugPrintLevelEnabled (
+  IN  CONST UINTN  ErrorLevel
+  );
+
+/**
+  Internal worker macro that calls DebugAssert().
+
+  This macro calls DebugAssert(), passing in the filename, line number, and an
+  expression that evaluated to FALSE.
+
+  @param  Expression  Boolean expression that evaluated to FALSE
+
+**/
+#if defined (EDKII_UNIT_TEST_FRAMEWORK_ENABLED)
+
+/**
+  Unit test library replacement for DebugAssert() in DebugLib.
+
+  If FileName is NULL, then a <FileName> string of "(NULL) Filename" is printed.
+  If Description is NULL, then a <Description> string of "(NULL) Description" is printed.
+
+  @param  FileName     The pointer to the name of the source file that generated the assert condition.
+  @param  LineNumber   The line number in the source file that generated the assert condition
+  @param  Description  The pointer to the description of the assert condition.
+
+**/
+VOID
+EFIAPI
+UnitTestDebugAssert (
+  IN CONST CHAR8  *FileName,
+  IN UINTN        LineNumber,
+  IN CONST CHAR8  *Description
+  );
+
+  #if defined (__clang__) && defined (__FILE_NAME__)
+#define _ASSERT(Expression)  UnitTestDebugAssert (__FILE_NAME__, DEBUG_LINE_NUMBER, DEBUG_EXPRESSION_STRING (Expression))
+  #else
+#define _ASSERT(Expression)  UnitTestDebugAssert (__FILE__, DEBUG_LINE_NUMBER, DEBUG_EXPRESSION_STRING (Expression))
+  #endif
+#else
+  #if defined (__clang__) && defined (__FILE_NAME__)
+#define _ASSERT(Expression)  DebugAssert (__FILE_NAME__, DEBUG_LINE_NUMBER, DEBUG_EXPRESSION_STRING (Expression))
+  #else
+#define _ASSERT(Expression)  DebugAssert (__FILE__, DEBUG_LINE_NUMBER, DEBUG_EXPRESSION_STRING (Expression))
+  #endif
+#endif
+
+/**
+  Internal worker macro that calls DebugPrint().
+
+  This macro calls DebugPrint() passing in the debug error level, a format
+  string, and a variable argument list.
+  __VA_ARGS__ is not supported by EBC compiler, Microsoft Visual Studio .NET 2003
+  and Microsoft Windows Server 2003 Driver Development Kit (Microsoft WINDDK) version 3790.1830.
+
+  @param  Expression  Expression containing an error level, a format string,
+                      and a variable argument list based on the format string.
+
+**/
+
+#if !defined (MDE_CPU_EBC) && (!defined (_MSC_VER) || _MSC_VER > 1400)
+#define _DEBUG_PRINT(PrintLevel, ...)              \
+    do {                                             \
+      if (DebugPrintLevelEnabled (PrintLevel)) {     \
+        DebugPrint (PrintLevel, ##__VA_ARGS__);      \
+      }                                              \
+    } while (FALSE)
+#define _DEBUG(Expression)  _DEBUG_PRINT Expression
+#else
+#define _DEBUG(Expression)  DebugPrint Expression
+#endif
+
+/**
+  Macro that calls DebugAssert() if an expression evaluates to FALSE.
+
+  If MDEPKG_NDEBUG is not defined and the DEBUG_PROPERTY_DEBUG_ASSERT_ENABLED
+  bit of PcdDebugProperyMask is set, then this macro evaluates the Boolean
+  expression specified by Expression.  If Expression evaluates to FALSE, then
+  DebugAssert() is called passing in the source filename, source line number,
+  and Expression.
+
+  @param  Expression  Boolean expression.
+
+**/
+#if !defined (MDEPKG_NDEBUG)
+#define ASSERT(Expression)        \
+    do {                            \
+      if (DebugAssertEnabled ()) {  \
+        if (!(Expression)) {        \
+          _ASSERT (Expression);     \
+          ANALYZER_UNREACHABLE ();  \
+        }                           \
+      }                             \
+    } while (FALSE)
+#else
+#define ASSERT(Expression)       \
+    do {                           \
+      if ((FALSE)) {               \
+        (VOID) (Expression);       \
+      }                            \
+    } while (FALSE)
+#endif
+
+/**
+  Macro that calls DebugPrint().
+
+  If MDEPKG_NDEBUG is not defined and the DEBUG_PROPERTY_DEBUG_PRINT_ENABLED
+  bit of PcdDebugProperyMask is set, then this macro passes Expression to
+  DebugPrint().
+
+  @param  Expression  Expression containing an error level, a format string,
+                      and a variable argument list based on the format string.
+
+
+**/
+#if !defined (MDEPKG_NDEBUG)
+#define DEBUG(Expression)        \
+    do {                           \
+      if (DebugPrintEnabled ()) {  \
+        _DEBUG (Expression);       \
+      }                            \
+    } while (FALSE)
+#elif defined (__GNUC__) || defined (__clang__)
+#define DEBUG(Expression)                                \
+    do {                                                   \
+      _Pragma("GCC diagnostic push")                       \
+      _Pragma("GCC diagnostic ignored \"-Wunused-value\"") \
+      if ((FALSE)) {                                       \
+        (VOID) Expression;                                 \
+      }                                                    \
+      _Pragma("GCC diagnostic pop")                        \
+    } while (FALSE)
+#else
+#define DEBUG(Expression)
+#endif
+
+/**
+  Macro that calls DebugAssert() if an EFI_STATUS evaluates to an error code.
+
+  If MDEPKG_NDEBUG is not defined and the DEBUG_PROPERTY_DEBUG_ASSERT_ENABLED
+  bit of PcdDebugProperyMask is set, then this macro evaluates the EFI_STATUS
+  value specified by StatusParameter.  If StatusParameter is an error code,
+  then DebugAssert() is called passing in the source filename, source line
+  number, and StatusParameter.
+
+  @param  StatusParameter  EFI_STATUS value to evaluate.
+
+**/
+#if !defined (MDEPKG_NDEBUG)
+#define ASSERT_EFI_ERROR(StatusParameter)                                              \
+    do {                                                                                 \
+      if (DebugAssertEnabled ()) {                                                       \
+        if (EFI_ERROR (StatusParameter)) {                                               \
+          DEBUG ((DEBUG_ERROR, "\nASSERT_EFI_ERROR (Status = %r)\n", StatusParameter));  \
+          _ASSERT (!EFI_ERROR (StatusParameter));                                        \
+        }                                                                                \
+      }                                                                                  \
+    } while (FALSE)
+#else
+#define ASSERT_EFI_ERROR(StatusParameter)                                             \
+    do {                                                                                \
+      if ((FALSE)) {                                                                    \
+        (VOID) (StatusParameter);                                                       \
+      }                                                                                 \
+    } while (FALSE)
+#endif
+
+/**
+  Macro that calls DebugAssert() if a RETURN_STATUS evaluates to an error code.
+
+  If MDEPKG_NDEBUG is not defined and the DEBUG_PROPERTY_DEBUG_ASSERT_ENABLED
+  bit of PcdDebugProperyMask is set, then this macro evaluates the
+  RETURN_STATUS value specified by StatusParameter.  If StatusParameter is an
+  error code, then DebugAssert() is called passing in the source filename,
+  source line number, and StatusParameter.
+
+  @param  StatusParameter  RETURN_STATUS value to evaluate.
+
+**/
+#if !defined (MDEPKG_NDEBUG)
+#define ASSERT_RETURN_ERROR(StatusParameter)                          \
+    do {                                                                \
+      if (DebugAssertEnabled ()) {                                      \
+        if (RETURN_ERROR (StatusParameter)) {                           \
+          DEBUG ((DEBUG_ERROR, "\nASSERT_RETURN_ERROR (Status = %r)\n", \
+            StatusParameter));                                          \
+          _ASSERT (!RETURN_ERROR (StatusParameter));                    \
+        }                                                               \
+      }                                                                 \
+    } while (FALSE)
+#else
+#define ASSERT_RETURN_ERROR(StatusParameter)                          \
+    do {                                                                \
+      if ((FALSE)) {                                                    \
+        (VOID) (StatusParameter);                                       \
+      }                                                                 \
+    } while (FALSE)
+#endif
+
+/**
+  Macro that calls DebugAssert() if a protocol is already installed in the
+  handle database.
+
+  If MDEPKG_NDEBUG is defined or the DEBUG_PROPERTY_DEBUG_ASSERT_ENABLED bit
+  of PcdDebugProperyMask is clear, then return.
+
+  If Handle is NULL, then a check is made to see if the protocol specified by Guid
+  is present on any handle in the handle database.  If Handle is not NULL, then
+  a check is made to see if the protocol specified by Guid is present on the
+  handle specified by Handle.  If the check finds the protocol, then DebugAssert()
+  is called passing in the source filename, source line number, and Guid.
+
+  If Guid is NULL, then ASSERT().
+
+  @param  Handle  The handle to check for the protocol.  This is an optional
+                  parameter that may be NULL.  If it is NULL, then the entire
+                  handle database is searched.
+
+  @param  Guid    The pointer to a protocol GUID.
+
+**/
+#if !defined (MDEPKG_NDEBUG)
+#define ASSERT_PROTOCOL_ALREADY_INSTALLED(Handle, Guid)                               \
+    do {                                                                                \
+      if (DebugAssertEnabled ()) {                                                      \
+        VOID  *Instance;                                                                \
+        ASSERT (Guid != NULL);                                                          \
+        if (Handle == NULL) {                                                           \
+          if (!EFI_ERROR (gBS->LocateProtocol ((EFI_GUID *)Guid, NULL, &Instance))) {   \
+            _ASSERT (Guid already installed in database);                               \
+          }                                                                             \
+        } else {                                                                        \
+          if (!EFI_ERROR (gBS->HandleProtocol (Handle, (EFI_GUID *)Guid, &Instance))) { \
+            _ASSERT (Guid already installed on Handle);                                 \
+          }                                                                             \
+        }                                                                               \
+      }                                                                                 \
+    } while (FALSE)
+#else
+#define ASSERT_PROTOCOL_ALREADY_INSTALLED(Handle, Guid)
+#endif
+
+/**
+  Macro that marks the beginning of debug source code.
+
+  If the DEBUG_PROPERTY_DEBUG_CODE_ENABLED bit of PcdDebugProperyMask is set,
+  then this macro marks the beginning of source code that is included in a module.
+  Otherwise, the source lines between DEBUG_CODE_BEGIN() and DEBUG_CODE_END()
+  are not included in a module.
+
+**/
+#define DEBUG_CODE_BEGIN()  do { if (DebugCodeEnabled ()) { UINT8  __DebugCodeLocal
+
+/**
+  The macro that marks the end of debug source code.
+
+  If the DEBUG_PROPERTY_DEBUG_CODE_ENABLED bit of PcdDebugProperyMask is set,
+  then this macro marks the end of source code that is included in a module.
+  Otherwise, the source lines between DEBUG_CODE_BEGIN() and DEBUG_CODE_END()
+  are not included in a module.
+
+**/
+#define DEBUG_CODE_END()  __DebugCodeLocal = 0; __DebugCodeLocal++; } } while (FALSE)
+
+/**
+  The macro that declares a section of debug source code.
+
+  If the DEBUG_PROPERTY_DEBUG_CODE_ENABLED bit of PcdDebugProperyMask is set,
+  then the source code specified by Expression is included in a module.
+  Otherwise, the source specified by Expression is not included in a module.
+
+**/
+#define DEBUG_CODE(Expression)  \
+  DEBUG_CODE_BEGIN ();          \
+  Expression                    \
+  DEBUG_CODE_END ()
+
+/**
+  The macro that calls DebugClearMemory() to clear a buffer to a default value.
+
+  If the DEBUG_PROPERTY_CLEAR_MEMORY_ENABLED bit of PcdDebugProperyMask is set,
+  then this macro calls DebugClearMemory() passing in Address and Length.
+
+  @param  Address  The pointer to a buffer.
+  @param  Length   The number of bytes in the buffer to set.
+
+**/
+#define DEBUG_CLEAR_MEMORY(Address, Length)  \
+  do {                                       \
+    if (DebugClearMemoryEnabled ()) {        \
+      DebugClearMemory (Address, Length);    \
+    }                                        \
+  } while (FALSE)
+
+/**
+  Macro that calls DebugAssert() if the containing record does not have a
+  matching signature.  If the signatures matches, then a pointer to the data
+  structure that contains a specified field of that data structure is returned.
+  This is a lightweight method hide information by placing a public data
+  structure inside a larger private data structure and using a pointer to the
+  public data structure to retrieve a pointer to the private data structure.
+
+  If MDEPKG_NDEBUG is defined or the DEBUG_PROPERTY_DEBUG_ASSERT_ENABLED bit
+  of PcdDebugProperyMask is clear, then this macro computes the offset, in bytes,
+  of the field specified by Field from the beginning of the data structure specified
+  by TYPE.  This offset is subtracted from Record, and is used to return a pointer
+  to a data structure of the type specified by TYPE.
+
+  If MDEPKG_NDEBUG is not defined and the DEBUG_PROPERTY_DEBUG_ASSERT_ENABLED bit
+  of PcdDebugProperyMask is set, then this macro computes the offset, in bytes,
+  of field specified by Field from the beginning of the data structure specified
+  by TYPE.  This offset is subtracted from Record, and is used to compute a pointer
+  to a data structure of the type specified by TYPE.  The Signature field of the
+  data structure specified by TYPE is compared to TestSignature.  If the signatures
+  match, then a pointer to the pointer to a data structure of the type specified by
+  TYPE is returned.  If the signatures do not match, then DebugAssert() is called
+  with a description of "CR has a bad signature" and Record is returned.
+
+  If the data type specified by TYPE does not contain the field specified by Field,
+  then the module will not compile.
+
+  If TYPE does not contain a field called Signature, then the module will not
+  compile.
+
+  @param  Record         The pointer to the field specified by Field within a data
+                         structure of type TYPE.
+
+  @param  TYPE           The name of the data structure type to return  This
+                         data structure must contain the field specified by Field.
+
+  @param  Field          The name of the field in the data structure specified
+                         by TYPE to which Record points.
+
+  @param  TestSignature  The 32-bit signature value to match.
+
+**/
+#if !defined (MDEPKG_NDEBUG)
+#define CR(Record, TYPE, Field, TestSignature)                                              \
+    (DebugAssertEnabled () && (BASE_CR (Record, TYPE, Field)->Signature != TestSignature)) ?  \
+    (TYPE *) (_ASSERT (CR has Bad Signature), Record) :                                       \
+    BASE_CR (Record, TYPE, Field)
+#else
+#define CR(Record, TYPE, Field, TestSignature)                                              \
+    BASE_CR (Record, TYPE, Field)
+#endif
+
+#endif